--- conflicted
+++ resolved
@@ -46,8 +46,6 @@
     def is_global(self):
         return self.context_status == CONTEXT_STATUS_GLOBAL
 
-<<<<<<< HEAD
-=======
     def dispatch(self, node, ext_info={}):
         from sherlock.codelib.generator.dispatcher import AST_NODE_DISPATCHER
         generator = AST_NODE_DISPATCHER.get(node.__class__)
@@ -55,17 +53,12 @@
             raise SyntaxNotSupportError("%s is not support yet." % node.__class__.__name__)
         return generator(self, node, ext_info)
 
->>>>>>> bd08a67a
     def generate(self):
         if self.node is None:
             self.node = ast.parse(self.code)
         if isinstance(self.node, ast.Module):
             for x in self.node.body:
-<<<<<<< HEAD
-                self.code_buffer.append(self._generate(x))
-=======
                 self.code_buffer.append(self.dispatch(x))
->>>>>>> bd08a67a
             return '\n'.join(self.code_buffer) + '\n'
         elif isinstance(self.node, ast.FunctionDef):
             if self.function_info is None:
@@ -75,119 +68,6 @@
             arguments_list = []
             for i, x in enumerate(self.node.args.args):
                 if self.function_info.args_type[i].is_list:
-<<<<<<< HEAD
-                    arguments_list.append('declare -a %s=("${!%i}")' % (self._generate(x), i + 1))
-                else:
-                    arguments_list.append('%s=$%i' % (self._generate(x), i + 1))
-            arguments_code = '\n'.join(arguments_list)
-            for x in self.node.body:
-                self.code_buffer.append(self._generate(x, {'func_name': self.node.name}))
-            return 'function %s() {\n%s\n%s\n}' % (self.node.name, arguments_code, '\n'.join(self.code_buffer))
-        else:
-            raise CompileError("code section must be function or module node")
-
-    def _generate(self, node, ext_info={}):
-
-        if isinstance(node, ast.Assign):
-            return self.generate_assign(node)
-        elif isinstance(node, ast.Name):
-            return self.generate_name(node, ext_info.get('is_arg', False))
-        elif isinstance(node, ast.Expr):
-            return self.generate_expr(node)
-        elif isinstance(node, ast.Call):
-            # self.code_buffer += '__return_%s' % node.func.id
-            return self.generate_call(node)
-        elif isinstance(node, ast.Num):
-            return str(node.n)
-        elif isinstance(node, ast.BinOp):
-            if ext_info.get('extra_code') is None:
-                ext_info['extra_code'] = ''
-
-            ret, ext_info['extra_code'] = generate_binop(self, node, ext_info)
-            return ret
-        elif isinstance(node, ast.Str):
-            return '"' + node.s.replace('"','\\"') + '"'
-        elif isinstance(node, ast.FunctionDef):
-            function_info = self.functions[node.name]
-            if function_info is None:
-                raise FunctionIsNotAnalyzedError(node.name)
-            else:
-                generator = CodeGenerator(
-                    node=node,
-                    context_status=CONTEXT_STATUS_FUNCTION,
-                    function_info=function_info,
-                )
-                return generator.generate()
-        elif hasattr(ast, 'arg') and isinstance(node, ast.arg):
-            return 'local ' + node.arg
-        elif isinstance(node, ast.Return):
-            return 'export __return_%s=%s' % (ext_info['func_name'], self._generate(node.value))
-        elif isinstance(node, ast.List):
-            for x in node.elts:
-                if isinstance(x, ast.List):
-                    raise SyntaxNotSupportError(
-                        "Multiple dimension array is not support in shellscript language."
-                    )
-            return '(%s)' % ' '.join([self._generate(x, ext_info) for x in node.elts])
-        else:
-            raise SyntaxNotSupportError("%s is not support yet." % node.__class__.__name__)
-
-    def generate_assign(self, node):
-        target_code = ''
-        if isinstance(node.targets[0], ast.Name):
-            target_code = self._generate(node.targets[0])
-        else:
-            raise CompileError()
-
-        if isinstance(node.value, ast.Call):
-            return '%s\n%s=$__return_%s' % (self._generate(node.value), target_code, node.value.func.id)
-        else:
-            ext_info = {}
-            value_code = self._generate(node.value, ext_info)
-            extra_code = ext_info.get('extra_code', '')
-            if value_code is None:
-                raise CompileError()
-
-            return extra_code + target_code + '=' + value_code
-
-    def generate_name(self, node, is_arg=False):
-        if isinstance(node.ctx, ast.Store) or isinstance(node.ctx, ast.Param):
-            return 'export ' + node.id if self.is_global else 'local ' + node.id
-        else:
-            if is_arg and self.get_type(node).is_list:
-                return node.id + '[@]'
-            else:
-                return '$' + node.id
-
-    def generate_expr(self, node):
-        if isinstance(node.value, ast.Str):
-            # remove line comment
-            return ''
-        else:
-            return self._generate(node.value)
-
-    def generate_call(self, node):
-        if hasattr(node, 'kwargs'):
-            if not node.kwargs is None:
-                raise SyntaxNotSupportError('Keyword arguments is not support yet.')
-        elif not len(node.keywords) == 0:
-            raise SyntaxNotSupportError('Keyword arguments is not support yet.')
-        funciton_name = node.func.id
-        if len(node.args) is 0:
-            return '%s' % funciton_name
-        argument_list = []
-        for x in node.args:
-            if isinstance(x, ast.Call):
-                new_temp_variable = self.temp_variable.get_new_name()
-                self.code_buffer.append(self._generate(x))
-                self.code_buffer.append('%s=$__return_%s' % (new_temp_variable, x.func.id))
-                argument_list.append(new_temp_variable)
-            else:
-                argument_list.append(self._generate(x, ext_info={'is_arg': True}))
-        arguments_code = ' '.join(argument_list)
-        return '%s %s' % (funciton_name, arguments_code)
-
-=======
                     arguments_list.append('declare -a %s=("${!%i}")' % (self.dispatch(x), i + 1))
                 else:
                     arguments_list.append('%s=$%i' % (self.dispatch(x), i + 1))
@@ -198,7 +78,6 @@
         else:
             raise CompileError("code section must be function or module node")
 
->>>>>>> bd08a67a
     def get_type(self, node):
         if isinstance(node, ast.Num):
             return Type.NUMBER
